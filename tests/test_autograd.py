from itertools import product

import pytest
import torch

import bitsandbytes as bnb

n = 1
k = 25
dim1 = torch.randint(16, 64, size=(n,)).tolist()
dim2 = torch.randint(32, 96, size=(n,)).tolist()
dim3 = torch.randint(32, 96, size=(n,)).tolist()
dim4 = torch.randint(32, 96, size=(n,)).tolist()
funcs = [(torch.bmm, bnb.bmm_cublas), (torch.matmul, bnb.matmul_cublas)]
str_funcs = ["bmm", "matmul"]
req_grad = [(False, False), (True, False), (True, True), (False, True)]
req_grad_str = ["FF", "TF", "TT", "FT"]
transpose = [(False, False), (False, True), (True, True), (True, False)]
str_transpose = ["FF", "FT", "TT", "TF"]
dtype = [torch.float32, torch.float16]
values = list(
    product(dim1, dim2, dim3, dim4, funcs, dtype, req_grad, transpose)
)
str_values = list(
    product(
        dim1, dim2, dim3, dim4, str_funcs, dtype, req_grad_str, str_transpose
    )
)
names = [
    "dim1_{0}_dim2_{1}_dim3_{2}_dim4_{3}_func_{4}_dtype_{5}_requires_grad_{6}_transpose_{7}".format(
        *vals
    )
    for vals in str_values
]


@pytest.mark.parametrize(
    "dim1, dim2, dim3, dim4, funcs, dtype, req_grad, transpose",
    values,
    ids=names,
)
def test_matmul(dim1, dim2, dim3, dim4, funcs, dtype, req_grad, transpose):
    if dim2 > 0:
        dim2 = dim2 - (dim2 % 16)
    dim3 = dim3 - (dim3 % 16)
    dim4 = dim4 - (dim4 % 16)
    for i in range(k):

        # normal multiply
        if funcs[0] in [torch.mm, torch.matmul]:
            dimA = (dim2, dim3) if not transpose[0] else (dim3, dim2)
            dimB = (dim3, dim4) if not transpose[1] else (dim4, dim3)
            A = torch.randn(size=dimA, device="cuda", requires_grad=req_grad[0])
            B = torch.randn(size=dimB, device="cuda", requires_grad=req_grad[1])
            target = torch.randn(
                size=(dim2, dim4), device="cuda", requires_grad=req_grad[1]
            )
            torch.nn.init.xavier_uniform_(B)

            if not transpose[0] and not transpose[1]:
                out_torch = funcs[0](A, B)
                out_bnb = funcs[1](A, B)
            elif not transpose[0] and transpose[1]:
                out_torch = funcs[0](A, B.t())
                out_bnb = funcs[1](A, B.t())
            elif transpose[0] and not transpose[1]:
                out_torch = funcs[0](A.t(), B)
                out_bnb = funcs[1](A.t(), B)
            elif transpose[0] and transpose[1]:
                out_torch = funcs[0](A.t(), B.t())
                out_bnb = funcs[1](A.t(), B.t())

            n = out_bnb.numel()
            idx = torch.isclose(out_bnb, out_torch, atol=0.01, rtol=0.1)
            assert (idx == 0).sum().item() < n * 0.0175
            idx = torch.isclose(out_bnb, out_torch, atol=0.035, rtol=0.2)
            assert (idx == 0).sum().item() < n * 0.001

            if any(req_grad):
                out_bnb.data.copy_(out_torch)
                torch.cuda.synchronize()
                loss_bnb = torch.nn.functional.mse_loss(out_bnb, target).mean()
                loss_bnb.backward()
                gradA1 = A.grad
                gradB1 = B.grad
                A.grad = None
                B.grad = None

                loss_torch = torch.nn.functional.mse_loss(
                    out_torch, target
                ).mean()
                loss_torch.backward()
                gradA2 = A.grad
                gradB2 = B.grad
                A.grad = None
                B.grad = None

            if req_grad[0]:
                torch.testing.assert_allclose(
                    gradA1, gradA2, atol=0.015, rtol=0.1
                )
            if req_grad[1]:
                n = gradB1.numel()
                idx = torch.isclose(gradB1, gradB2, atol=0.06, rtol=0.3)
                assert (idx == 0).sum().item() < n * 0.1
                idx = torch.isclose(gradB1, gradB2, atol=0.10, rtol=0.3)
                assert (idx == 0).sum().item() < n * 0.02
                torch.testing.assert_allclose(
                    gradB1, gradB2, atol=0.18, rtol=0.3
                )

        # batched matrix multiply
        if funcs[0] in [torch.bmm, torch.matmul]:
            A = torch.randn(
                size=(dim1, dim2, dim3),
                device="cuda",
                requires_grad=req_grad[0],
            )
            B = torch.randn(
                size=(dim1, dim3, dim4),
                device="cuda",
                requires_grad=req_grad[1],
            )
            target = torch.randn(
                size=(dim1, dim2, dim4),
                device="cuda",
                requires_grad=req_grad[1],
            )
            torch.nn.init.xavier_uniform_(B)

            out_torch = funcs[0](A, B)
            out_bnb = funcs[1](A, B)

            n = out_bnb.numel()
            idx = torch.isclose(out_bnb, out_torch, atol=0.01, rtol=0.1)
            assert (idx == 0).sum().item() < n * 0.01
            torch.testing.assert_allclose(
                out_bnb, out_torch, atol=0.027, rtol=0.2
            )

            if any(req_grad):
                out_bnb.data.copy_(out_torch)
                torch.cuda.synchronize()
                loss_bnb = torch.nn.functional.mse_loss(out_bnb, target).mean()
                loss_bnb.backward()
                gradA1 = A.grad
                gradB1 = B.grad
                A.grad = None
                B.grad = None

                loss_torch = torch.nn.functional.mse_loss(
                    out_torch, target
                ).mean()
                loss_torch.backward()
                gradA2 = A.grad
                gradB2 = B.grad
                A.grad = None
                B.grad = None

            if req_grad[0]:
                torch.testing.assert_allclose(
                    gradA1, gradA2, atol=0.015, rtol=0.1
                )
            if req_grad[1]:
                n = gradB1.numel()
                idx = torch.isclose(gradB1, gradB2, atol=0.06, rtol=0.3)
                assert (idx == 0).sum().item() < n * 0.1
                idx = torch.isclose(gradB1, gradB2, atol=0.10, rtol=0.3)
                assert (idx == 0).sum().item() < n * 0.02

        if funcs[0] in [torch.matmul]:
            dim1 = dim1 - (dim1 % 16)
            A = torch.randn(
                size=(dim1, dim2, dim3),
                device="cuda",
                requires_grad=req_grad[0],
            )
            dimB = (dim4, dim3) if transpose[1] else (dim3, dim4)
            B = torch.randn(size=dimB, device="cuda", requires_grad=req_grad[1])
            target = torch.randn(
                size=(dim1, dim2, dim4),
                device="cuda",
                requires_grad=req_grad[1],
            )
            torch.nn.init.xavier_uniform_(B)

            if transpose[1]:
                out_torch = funcs[0](A, B.t())
                out_bnb = funcs[1](A, B.t())
            else:
                out_torch = funcs[0](A, B)
                out_bnb = funcs[1](A, B)

            n = out_bnb.numel()
            idx = torch.isclose(out_bnb, out_torch, atol=0.01, rtol=0.1)
            assert (idx == 0).sum().item() < n * 0.0175
            idx = torch.isclose(out_bnb, out_torch, atol=0.035, rtol=0.2)
            assert (idx == 0).sum().item() < n * 0.001

            if any(req_grad):
                out_bnb.data.copy_(out_torch)
                torch.cuda.synchronize()
                loss_bnb = torch.nn.functional.mse_loss(out_bnb, target).mean()
                loss_bnb.backward()
                gradA1 = A.grad
                gradB1 = B.grad
                A.grad = None
                B.grad = None

                loss_torch = torch.nn.functional.mse_loss(
                    out_torch, target
                ).mean()
                loss_torch.backward()
                gradA2 = A.grad
                gradB2 = B.grad
                A.grad = None
                B.grad = None

            if req_grad[0]:
                torch.testing.assert_allclose(
                    gradA1, gradA2, atol=0.015, rtol=0.1
                )
            if req_grad[1]:
                n = gradB1.numel()
                idx = torch.isclose(gradB1, gradB2, atol=0.06, rtol=0.3)
                assert (idx == 0).sum().item() < n * 0.1
                idx = torch.isclose(gradB1, gradB2, atol=0.10, rtol=0.3)
                assert (idx == 0).sum().item() < n * 0.02


n = 1
k = 3
dim1 = torch.randint(16, 64, size=(n,)).tolist()
dim2 = torch.randint(32, 96, size=(n,)).tolist()
dim3 = torch.randint(32, 96, size=(n,)).tolist()
dim4 = torch.randint(32, 96, size=(n,)).tolist()

<<<<<<< HEAD
# dim1 = (17,)
# dim2 = (7,)
# dim3 = (37,)
# dim4 = (23,)
=======
dim2.append(0)
#dim1 = (17,)
#dim2 = (7,)
#dim3 = (37,)
#dim4 = (23,)
>>>>>>> ab72a129

decomp = [0.0, 6.0]
funcs = [(torch.matmul, bnb.matmul)]
str_funcs = ["matmul"]
req_grad = [(False, False), (True, False), (True, True), (False, True)]
req_grad_str = ["FF", "TF", "TT", "FT"]
transpose = [(False, True), (False, False)]
str_transpose = ["NT", "NN"]
dtype = [torch.float16]
has_fp16_weights = [True, False]
values = list(
    product(
        dim1,
        dim2,
        dim3,
        dim4,
        funcs,
        dtype,
        req_grad,
        transpose,
        decomp,
        has_fp16_weights,
    )
)
str_values = list(
    product(
        dim1,
        dim2,
        dim3,
        dim4,
        str_funcs,
        dtype,
        req_grad_str,
        str_transpose,
        decomp,
        has_fp16_weights,
    )
)
names = [
    "dim1_{0}_dim2_{1}_dim3_{2}_dim4_{3}_func_{4}_dtype_{5}_requires_grad_{6}_transpose_{7}_decomp_{8}_has_fp16_weights_{9}".format(
        *vals
    )
    for vals in str_values
]


@pytest.mark.parametrize(
    "dim1, dim2, dim3, dim4, funcs, dtype, req_grad, transpose, decomp, has_fp16_weights",
    values,
    ids=names,
)
def test_matmullt(
    dim1,
    dim2,
    dim3,
    dim4,
    funcs,
    dtype,
    req_grad,
    transpose,
    decomp,
    has_fp16_weights,
):
    dimA = (dim2, dim3) if not transpose[0] else (dim3, dim2)
    dimB = (dim3, dim4) if not transpose[1] else (dim4, dim3)
    outlier_dim = torch.randint(0, dimA[1], size=(dimA[1] // 8,), device="cuda")

    for i in range(k):

        # normal multiply
        if funcs[0] in [torch.mm, torch.matmul]:
            A = torch.randn(
                size=dimA, device="cuda", requires_grad=req_grad[0], dtype=dtype
            )
            if decomp == 6.0:
                with torch.no_grad():
                    A[:, outlier_dim] = 6.0
            B = torch.randn(
                size=dimB, device="cuda", requires_grad=req_grad[1], dtype=dtype
            )
            target = torch.randn(
                size=(dim2, dim4),
                device="cuda",
                requires_grad=req_grad[1],
                dtype=dtype,
            )
            torch.nn.init.xavier_uniform_(B)
            B2 = B.clone()

            state = bnb.MatmulLtState()
            state.threshold = decomp
            state.has_fp16_weights = has_fp16_weights
            if not has_fp16_weights:
                if not transpose[0] and not transpose[1]:
                    B2 = B2.t().contiguous()
                (
                    state.CB,
                    CBt,
                    state.SCB,
                    SCBt,
                    coo_tensorB,
                ) = bnb.functional.double_quant(B2)
                B2 = state.CB

            if not transpose[0] and transpose[1]:
                out_torch = funcs[0](A, B.t())
                out_bnb = funcs[1](A, B2, state=state)
            elif not transpose[0] and not transpose[1]:
                out_torch = funcs[0](A, B)
                out_bnb = funcs[1](A, B2.t(), state=state)

            n = out_bnb.numel()
            err = torch.abs(out_bnb - out_torch).mean().item()
            # print(f'abs error {err:.4f}')
            idx = torch.isclose(out_bnb, out_torch, atol=0.01, rtol=0.1)
<<<<<<< HEAD
            assert (idx == 0).sum().item() < n * 0.0175
            idx = torch.isclose(out_bnb, out_torch, atol=0.035, rtol=0.2)
            assert (idx == 0).sum().item() < n * 0.001
=======
            assert (idx==0).sum().item() <= n*0.0175
            idx = torch.isclose(out_bnb, out_torch, atol=0.035, rtol=0.2)
            assert (idx==0).sum().item() <= n*0.001
>>>>>>> ab72a129

            if has_fp16_weights:
                if any(req_grad):
                    out_bnb.data.copy_(out_torch)
                    torch.cuda.synchronize()
                    loss_bnb = torch.nn.functional.mse_loss(
                        out_bnb, target
                    ).mean()
                    loss_bnb.backward()
                    gradA1 = A.grad
                    gradB1 = B.grad
                    A.grad = None
                    B.grad = None

                    loss_torch = torch.nn.functional.mse_loss(
                        out_torch, target
                    ).mean()
                    loss_torch.backward()
                    gradA2 = A.grad
                    gradB2 = B.grad
                    A.grad = None
                    B.grad = None

                if req_grad[0]:
                    torch.testing.assert_allclose(
                        gradA1, gradA2, atol=0.015, rtol=0.1
                    )
                if req_grad[1]:
                    n = gradB1.numel()
                    if dim2 > 0:
                        assert torch.abs(gradB1).sum() > 0.0
                        assert torch.abs(gradB2).sum() > 0.0
                    else:
                        assert torch.abs(gradB1).sum() == 0.0
                        assert torch.abs(gradB2).sum() == 0.0
                    idx = torch.isclose(gradB1, gradB2, atol=0.06, rtol=0.3)
<<<<<<< HEAD
                    assert (idx == 0).sum().item() < n * 0.1
                    idx = torch.isclose(gradB1, gradB2, atol=0.10, rtol=0.3)
                    assert (idx == 0).sum().item() < n * 0.02
                    torch.testing.assert_allclose(
                        gradB1, gradB2, atol=0.18, rtol=0.3
                    )
=======
                    assert (idx==0).sum().item() <= n*0.1
                    idx = torch.isclose(gradB1, gradB2, atol=0.10, rtol=0.3)
                    assert (idx==0).sum().item() <= n*0.02
                    torch.testing.assert_allclose(gradB1, gradB2, atol=0.18, rtol=0.3)
>>>>>>> ab72a129
<|MERGE_RESOLUTION|>--- conflicted
+++ resolved
@@ -235,18 +235,7 @@
 dim3 = torch.randint(32, 96, size=(n,)).tolist()
 dim4 = torch.randint(32, 96, size=(n,)).tolist()
 
-<<<<<<< HEAD
-# dim1 = (17,)
-# dim2 = (7,)
-# dim3 = (37,)
-# dim4 = (23,)
-=======
 dim2.append(0)
-#dim1 = (17,)
-#dim2 = (7,)
-#dim3 = (37,)
-#dim4 = (23,)
->>>>>>> ab72a129
 
 decomp = [0.0, 6.0]
 funcs = [(torch.matmul, bnb.matmul)]
@@ -362,15 +351,9 @@
             err = torch.abs(out_bnb - out_torch).mean().item()
             # print(f'abs error {err:.4f}')
             idx = torch.isclose(out_bnb, out_torch, atol=0.01, rtol=0.1)
-<<<<<<< HEAD
             assert (idx == 0).sum().item() < n * 0.0175
             idx = torch.isclose(out_bnb, out_torch, atol=0.035, rtol=0.2)
             assert (idx == 0).sum().item() < n * 0.001
-=======
-            assert (idx==0).sum().item() <= n*0.0175
-            idx = torch.isclose(out_bnb, out_torch, atol=0.035, rtol=0.2)
-            assert (idx==0).sum().item() <= n*0.001
->>>>>>> ab72a129
 
             if has_fp16_weights:
                 if any(req_grad):
@@ -407,16 +390,10 @@
                         assert torch.abs(gradB1).sum() == 0.0
                         assert torch.abs(gradB2).sum() == 0.0
                     idx = torch.isclose(gradB1, gradB2, atol=0.06, rtol=0.3)
-<<<<<<< HEAD
+
                     assert (idx == 0).sum().item() < n * 0.1
                     idx = torch.isclose(gradB1, gradB2, atol=0.10, rtol=0.3)
                     assert (idx == 0).sum().item() < n * 0.02
                     torch.testing.assert_allclose(
                         gradB1, gradB2, atol=0.18, rtol=0.3
-                    )
-=======
-                    assert (idx==0).sum().item() <= n*0.1
-                    idx = torch.isclose(gradB1, gradB2, atol=0.10, rtol=0.3)
-                    assert (idx==0).sum().item() <= n*0.02
-                    torch.testing.assert_allclose(gradB1, gradB2, atol=0.18, rtol=0.3)
->>>>>>> ab72a129
+                    )