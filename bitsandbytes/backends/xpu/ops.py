from collections.abc import Sequence
import ctypes as ct
import logging

from packaging import version
import torch

from bitsandbytes.functional import _get_tensor_stream, get_ptr

from ..._ops import register_kernel
from ...cextension import ErrorHandlerMockBNBNativeLibrary, lib
from ..utils import triton_available

logger = logging.getLogger(__name__)


def _dequantize_4bit_impl(
    A: torch.Tensor,
    absmax: torch.Tensor,
    blocksize: int,
    quant_type: str,
    dtype: torch.dtype,
    out: torch.Tensor,
) -> None:
    args = (
        None,
        get_ptr(A),
        get_ptr(absmax),
        get_ptr(out),
        ct.c_int(blocksize),
        ct.c_int(out.numel()),
        _get_tensor_stream(A),
    )
    if dtype == torch.bfloat16:
        if quant_type == "fp4":
            lib.cdequantize_blockwise_bf16_fp4(*args)
        else:
            lib.cdequantize_blockwise_bf16_nf4(*args)
    elif dtype == torch.float16:
        if quant_type == "fp4":
            lib.cdequantize_blockwise_fp16_fp4(*args)
        else:
            lib.cdequantize_blockwise_fp16_nf4(*args)
    elif dtype == torch.float32:
        if quant_type == "fp4":
            lib.cdequantize_blockwise_fp32_fp4(*args)
        else:
            lib.cdequantize_blockwise_fp32_nf4(*args)

<<<<<<< HEAD
=======
# _int_mm is available in torch starting from 2.9 version, or ipex 2.7
if version.parse(torch.__version__).release >= version.parse("2.9").release or (
    ipex_xpu and torch.__version__ >= (2, 7)
):
>>>>>>> 39dd8471

def _dequantize_blockwise_impl(
    A: torch.Tensor, absmax: torch.Tensor, code: torch.Tensor, blocksize: int, dtype: torch.dtype, out: torch.Tensor
) -> None:
    args = (
        get_ptr(code),
        get_ptr(A),
        get_ptr(absmax),
        get_ptr(out),
        ct.c_int(blocksize),
        ct.c_int(A.numel()),
        _get_tensor_stream(A),
    )
    if dtype == torch.float16:
        lib.cdequantize_blockwise_fp16(*args)
    elif dtype == torch.bfloat16:
        lib.cdequantize_blockwise_bf16(*args)
    elif dtype == torch.float32:
        lib.cdequantize_blockwise_fp32(*args)


def _gemv_4bit_impl(
    A: torch.Tensor,
    B: torch.Tensor,
    shapeB: Sequence[int],
    absmax: torch.Tensor,
    code: torch.Tensor,
    blocksize: int,
    out: torch.Tensor,
) -> None:
    m = ct.c_int32(1)
    n = ct.c_int32(shapeB[0])
    k = ct.c_int32(shapeB[1])

    lda = m
    ldb = ct.c_int32((A.shape[-1] + 1) // 2)
    ldc = m

    stream = _get_tensor_stream(A)
    if A.dtype == torch.float16:
        lib.cgemv_4bit_inference_fp16(
            m,
            n,
            k,
            get_ptr(A),
            get_ptr(B),
            get_ptr(absmax),
            get_ptr(code),
            get_ptr(out),
            lda,
            ldb,
            ldc,
            ct.c_int32(blocksize),
            stream,
        )
    elif A.dtype == torch.bfloat16:
        lib.cgemv_4bit_inference_bf16(
            m,
            n,
            k,
            get_ptr(A),
            get_ptr(B),
            get_ptr(absmax),
            get_ptr(code),
            get_ptr(out),
            lda,
            ldb,
            ldc,
            ct.c_int32(blocksize),
            stream,
        )
    elif A.dtype == torch.float32:
        lib.cgemv_4bit_inference_fp32(
            m,
            n,
            k,
            get_ptr(A),
            get_ptr(B),
            get_ptr(absmax),
            get_ptr(code),
            get_ptr(out),
            lda,
            ldb,
            ldc,
            ct.c_int32(blocksize),
            stream,
        )


# SYCL should be faster for xpu, so at first checking if it is available.
if not isinstance(lib, ErrorHandlerMockBNBNativeLibrary):
    logger.info("Register sycl bitsandbytes kernels for XPU")

    # TODO: Remove the triton register when quantization sycl kernel is ready.
    if triton_available:
        from ..triton import ops as triton_ops

        register_kernel("bitsandbytes::quantize_blockwise", "xpu")(triton_ops.quantize_blockwise)
        register_kernel("bitsandbytes::quantize_4bit", "xpu")(triton_ops.quantize_4bit)

    @register_kernel("bitsandbytes::dequantize_4bit", "xpu")
    def _(
        A: torch.Tensor,
        absmax: torch.Tensor,
        blocksize: int,
        quant_type: str,
        shape: Sequence[int],
        dtype: torch.dtype,
    ) -> torch.Tensor:
        out = torch.empty(shape, dtype=dtype, device=A.device)
        _dequantize_4bit_impl(A, absmax, blocksize, quant_type, dtype, out=out)
        return out

    @register_kernel("bitsandbytes::dequantize_blockwise", "xpu")
    def _(
        A: torch.Tensor, absmax: torch.Tensor, code: torch.Tensor, blocksize: int, dtype: torch.dtype
    ) -> torch.Tensor:
        out = torch.empty_like(A, dtype=dtype)
        _dequantize_blockwise_impl(A, absmax, code, blocksize, dtype, out=out)
        return out

    @register_kernel("bitsandbytes::dequantize_blockwise.out", "xpu")
    def _(
        A: torch.Tensor,
        absmax: torch.Tensor,
        code: torch.Tensor,
        blocksize: int,
        dtype: torch.dtype,
        out: torch.Tensor,
    ) -> None:
        torch._check(out.dtype == dtype, lambda: f"Expected out.dtype == {dtype}, got {out.dtype}")
        torch._check(out.shape == A.shape, lambda: f"Expected out.shape == {A.shape}, got {out.shape}")
        _dequantize_blockwise_impl(A, absmax, code, blocksize, dtype, out=out)

    @register_kernel("bitsandbytes::gemv_4bit", "xpu")
    def _(
        A: torch.Tensor,
        B: torch.Tensor,
        shapeB: Sequence[int],
        absmax: torch.Tensor,
        code: torch.Tensor,
        blocksize: int,
    ) -> torch.Tensor:
        shape = (*A.shape[:-1], shapeB[0])
        out = torch.empty(shape, device=A.device, dtype=A.dtype)
        _gemv_4bit_impl(A, B, shapeB, absmax, code, blocksize, out=out)
        return out

    @register_kernel("bitsandbytes::gemv_4bit.out", "xpu")
    def _(
        A: torch.Tensor,
        B: torch.Tensor,
        shapeB: Sequence[int],
        absmax: torch.Tensor,
        code: torch.Tensor,
        blocksize: int,
        out: torch.Tensor,
    ) -> None:
        torch._check(
            out.shape == (*A.shape[:-1], shapeB[0]),
            lambda: f"Expected out.shape == {(*A.shape[:-1], shapeB[0])}, got {out.shape}",
        )
        torch._check(out.dtype == A.dtype, lambda: f"Expected out.dtype == {A.dtype}, got {out.dtype}")
        _gemv_4bit_impl(A, B, shapeB, absmax, code, blocksize, out=out)
elif triton_available:
    logger.info("Register triton bitsandbytes kernels for XPU")
    from ..triton import ops as triton_ops

    register_kernel("bitsandbytes::quantize_blockwise", "xpu")(triton_ops.quantize_blockwise)
    register_kernel("bitsandbytes::dequantize_blockwise.out", "xpu")(triton_ops.dequantize_blockwise_inplace)
    register_kernel("bitsandbytes::dequantize_blockwise", "xpu")(triton_ops.dequantize_blockwise)
    register_kernel("bitsandbytes::quantize_4bit", "xpu")(triton_ops.quantize_4bit)
    register_kernel("bitsandbytes::dequantize_4bit.out", "xpu")(triton_ops.dequantize_4bit_inplace)
    register_kernel("bitsandbytes::dequantize_4bit", "xpu")(triton_ops.dequantize_4bit)
    register_kernel("bitsandbytes::gemv_4bit", "xpu")(triton_ops.gemv_4bit)
else:
    logger.warning("Register pytorch bitsandbytes kernels for XPU because no native library or triton packages found.")<|MERGE_RESOLUTION|>--- conflicted
+++ resolved
@@ -12,6 +12,16 @@
 from ..utils import triton_available
 
 logger = logging.getLogger(__name__)
+
+# _int_mm is available in torch starting from 2.9 version
+if version.parse(torch.__version__).release >= version.parse("2.9"):
+
+    @register_kernel("bitsandbytes::int8_linear_matmul", "xpu")
+    def _(A: torch.Tensor, B: torch.Tensor):
+        return torch._int_mm(
+            A.reshape(-1, A.shape[-1]),
+            B.t(),
+        ).reshape(*A.shape[:-1], B.shape[0])
 
 
 def _dequantize_4bit_impl(
@@ -47,13 +57,6 @@
         else:
             lib.cdequantize_blockwise_fp32_nf4(*args)
 
-<<<<<<< HEAD
-=======
-# _int_mm is available in torch starting from 2.9 version, or ipex 2.7
-if version.parse(torch.__version__).release >= version.parse("2.9").release or (
-    ipex_xpu and torch.__version__ >= (2, 7)
-):
->>>>>>> 39dd8471
 
 def _dequantize_blockwise_impl(
     A: torch.Tensor, absmax: torch.Tensor, code: torch.Tensor, blocksize: int, dtype: torch.dtype, out: torch.Tensor
